--- conflicted
+++ resolved
@@ -10,22 +10,13 @@
         "use_cuda": True,
         "mc_method": "gfnexact",
         "N": 1,
-<<<<<<< HEAD
-        "batch_size": 16,
-        "amt_samples": 7,
-=======
         "batch_size": 256,
         "amt_samples": 100,
->>>>>>> abd0d000
         "nrm_lr": 1e-3,
         "nrm_loss": "on-policy",
         "perception_lr": 1e-3,
-<<<<<<< HEAD
         "perception_loss": "sampled",
-        "epochs": 20,
-=======
         "epochs": 50,
->>>>>>> abd0d000
         "log_iterations": 100,
         "hidden_size": 200,
         "uniform_prob": 0.0,
@@ -62,17 +53,6 @@
         config=config,
     )
 
-<<<<<<< HEAD
-    train_set = addition(config["N"], "train")
-    test_set = addition(config["N"], "test")
-
-    model = MNISTAddModel(config)
-
-    loader = DataLoader(train_set, config["batch_size"], False)
-
-    torch.autograd.set_detect_anomaly(True)
-=======
->>>>>>> abd0d000
     for epoch in range(config["epochs"]):
         print("----------------------------------------")
         print("NEW EPOCH", epoch)
