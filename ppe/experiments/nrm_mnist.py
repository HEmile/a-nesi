--- conflicted
+++ resolved
@@ -58,14 +58,10 @@
                          initial_concentration=args['dirichlet_init'],
                          K_beliefs=args['K_beliefs'],
                          nrm_lr=args['nrm_lr'],
-<<<<<<< HEAD
                          nrm_loss=args['nrm_loss'],
                          perception_lr=args['perception_lr'],
-                         perception_loss=args['perception_loss'],)
-=======
-                         perception_lr=args['perception_lr'],
+                         perception_loss=args['perception_loss'],
                          device=device)
->>>>>>> abd0d000
 
     def initial_state(self,
                       P: torch.Tensor,
