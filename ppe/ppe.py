from abc import ABC, abstractmethod
from typing import Generic, List, Tuple, Optional
import torch
from torch import nn
from torch.nn.functional import one_hot

from nrm import NRMBase, ST, NRMResult
from fit_dirichlet import fit_dirichlet
from torch.distributions import Categorical


class PPEBase(ABC, Generic[ST]):

<<<<<<< HEAD
    def __init__(self, nrm: NRMBase[ST], perception: nn.Module, amount_samples: int, belief_size:List[int],
                 initial_concentration: float = 500, dirichlet_iters: int = 50, dirichlet_lr: float = 1.0, K_beliefs: int = 100,
                 nrm_lr= 1e-3, nrm_loss="on-policy", perception_lr=1e-3, perception_loss = 'sampled',):
=======
    def __init__(self,
                 nrm: NRMBase[ST],
                 perception: nn.Module,
                 amount_samples: int,
                 belief_size:List[int],
                 perception_loss = 'sampled',
                 initial_concentration: float = 500,
                 dirichlet_iters: int = 50,
                 dirichlet_lr: float = 1.0,
                 K_beliefs: int = 100,
                 nrm_lr= 1e-3,
                 perception_lr= 1e-3,
                 device='cpu',
                 ):
>>>>>>> abd0d000
        """
        :param nrm: The neurosymbolic reverse model
        :param perception: The perception network. Should accept samples from data
        :param amount_samples: The amount of samples to draw to train the NRM
        :param initial_concentration: The initial concentration of the Dirichlet distribution
        :param K_beliefs: The amount of beliefs to keep to fit the Dirichlet
        """
        assert not(nrm_loss == "on-policy" and perception_loss == "log-q")
        self.nrm = nrm
        self.perception = perception
        self.amount_samples = amount_samples
        self.belief_size = belief_size
        self.K_beliefs = K_beliefs
        self.dirichlet_iters = dirichlet_iters
        self.dirichlet_lr = dirichlet_lr
        self.nrm_loss = nrm_loss
        self.perception_loss = perception_loss

        # We're training these two models separately, so let's also use two different optimizers.
        #  This ensures we won't accidentally update the wrong model.
        self.nrm_optimizer = torch.optim.Adam(self.nrm.parameters(), lr=nrm_lr)
        self.perception_optimizer = torch.optim.Adam(self.perception.parameters(), lr=perception_lr)

        self.alpha = torch.ones((len(belief_size), max(belief_size)), device=device) * initial_concentration
        self.alpha.requires_grad = True
        self.beliefs = None

    def sample(self, x: torch.Tensor, P: Optional[torch.Tensor] = None) -> ST:
        """
        Algorithm 1
        Sample from the PPE model
        :param data: The data to sample from
        :return: A sample from the PPE model
        """
        if P is None:
            P = self.perception(x)

        initial_state = self.initial_state(P)

        return self.nrm(initial_state, amt_samples=self.amount_samples)

    def off_policy_loss(self, beliefs: torch.Tensor) -> torch.Tensor:
        """
        Algorithm 2
        For now assumes all w_i are the same size
        """
        beliefs = beliefs.detach()
        p_P = fit_dirichlet(beliefs, self.alpha, self.dirichlet_lr, self.dirichlet_iters)
        P = p_P.sample((self.amount_samples,))
        p_w = Categorical(probs=P)
        # (batch, |W|)
        w = p_w.sample()

        # (batch,)
        y = self.symbolic_function(w)

        # (batch,)
        log_p = p_w.log_prob(w).sum(-1)

        initial_state = self.initial_state(P, y, w)
        result = self.nrm.forward(initial_state)
        log_q = torch.stack(result.forward_probabilities, -1).log().sum(-1)
        return (log_q - log_p).pow(2).mean()
        # return nn.BCELoss()(log_q.exp(), log_p.exp())

    def log_q_loss(self, P: torch.Tensor, y: torch.Tensor):
        """
        Perception loss that maximizes the log probability of the label under the NRM model.
        """
        initial_state = self.initial_state(P, y, generate_w=False)
        result = self.nrm.forward(initial_state)
        stack_ys = torch.stack(result.forward_probabilities, -1).log()
        log_q_y = stack_ys.sum(-1).mean()
        return -log_q_y

    def sampled_loss(self, P: torch.Tensor, y: torch.Tensor, compute_perception_loss: bool, compute_nrm_loss: bool) \
            -> Tuple[torch.Tensor, torch.Tensor]:
        """
        Perception loss that maximizes the log probability of the label under the NRM model.
        """
        initial_state = self.initial_state(P.detach(), y, generate_w=True)
        result = self.nrm.forward(initial_state, amt_samples=self.amount_samples)

        percept_loss = nrm_loss = 0.

        w = torch.stack(result.final_state.w, -1)
        w = w.permute(1, 0, 2)

        # Take sum of log probs over all dimensions
        log_p_w = Categorical(probs=P).log_prob(w).sum(-1)

        if compute_perception_loss:
            # TODO: This might underflow
            q_y = torch.stack(
                result.forward_probabilities[:len(result.final_state.y)], 1
            ).prod(-1).detach()

            percept_loss = -(q_y * log_p_w.mean(0)).mean()

        if compute_nrm_loss:
            log_q_y = torch.stack(result.forward_probabilities[:len(result.final_state.y)], 1).log().sum(-1)
            log_q_y = log_q_y.unsqueeze(-1)
            log_q_w_y = torch.stack(result.forward_probabilities[len(result.final_state.y):], -1).log().sum(-1)
            log_q = log_q_y + log_q_w_y
            log_p_w = log_p_w.detach().T
            # nrm_loss = nn.BCELoss()(log_q.exp(), log_p_w.exp())
            nrm_loss = (log_q - log_p_w).pow(2).mean()

        return percept_loss, nrm_loss

    def train(self, x: torch.Tensor, y: torch.Tensor) -> Tuple[torch.Tensor, torch.Tensor]:
        """
        Algorithm 3
        - Calls algorithm 2 (nrm_loss)
        - Minimizes nrm loss using first optimizer
        - Computes q(y|P)
        - Maximize log prob
        """
        P = self.perception(x)
        self.nrm_optimizer.zero_grad()
        if self.nrm_loss == "off-policy":
            if self.beliefs is None:
                self.beliefs = P
            else:
                self.beliefs = torch.cat((self.beliefs, P), dim=0)
                if self.beliefs.shape[0] > self.K_beliefs:
                    self.beliefs = self.beliefs[-self.K_beliefs:]

            nrm_loss = self.off_policy_loss(self.beliefs)
            nrm_loss.backward()
            self.nrm_optimizer.step()

        self.nrm_optimizer.zero_grad()

        self.perception_optimizer.zero_grad()

        if self.perception_loss == 'sampled':
            loss_percept, _nrm_loss = self.sampled_loss(P, y, True, self.nrm_loss == 'on-policy')
            if self.nrm_loss == 'on-policy':
                (loss_percept + _nrm_loss).backward()
                nrm_loss = _nrm_loss
                self.nrm_optimizer.step()
            else:
                loss_percept.backward()
        elif self.perception_loss == 'log-q':
            loss_percept = self.log_q_loss(P, y)
            loss_percept.backward()

        self.perception_optimizer.step()

        return nrm_loss, loss_percept

    def test(self, x: torch.Tensor, y: torch.Tensor) -> torch.Tensor:
        result = self.sample(x)
        successes = self.success(result, y).float()
        return torch.mean(successes)

    @abstractmethod
    def initial_state(self, P: torch.Tensor, y: Optional[torch.Tensor]=None, w: Optional[torch.Tensor]=None, generate_w=True) -> ST:
        assert not (y is None and w is not None)
        pass

    @abstractmethod
    def symbolic_function(self, w: torch.Tensor) -> torch.Tensor:
        pass

    @abstractmethod
    def success(self, result: NRMResult[ST], y: torch.Tensor) -> torch.Tensor:
        """
        Returns the _probability_ of success. Should probably return the most likely result and compare this instead.
        # TODO: Use a beam search here somehow to parse y
        """
        pass<|MERGE_RESOLUTION|>--- conflicted
+++ resolved
@@ -11,11 +11,6 @@
 
 class PPEBase(ABC, Generic[ST]):
 
-<<<<<<< HEAD
-    def __init__(self, nrm: NRMBase[ST], perception: nn.Module, amount_samples: int, belief_size:List[int],
-                 initial_concentration: float = 500, dirichlet_iters: int = 50, dirichlet_lr: float = 1.0, K_beliefs: int = 100,
-                 nrm_lr= 1e-3, nrm_loss="on-policy", perception_lr=1e-3, perception_loss = 'sampled',):
-=======
     def __init__(self,
                  nrm: NRMBase[ST],
                  perception: nn.Module,
@@ -27,10 +22,11 @@
                  dirichlet_lr: float = 1.0,
                  K_beliefs: int = 100,
                  nrm_lr= 1e-3,
+                 nrm_loss="on-policy"
                  perception_lr= 1e-3,
+                 perception_loss = 'sampled',
                  device='cpu',
                  ):
->>>>>>> abd0d000
         """
         :param nrm: The neurosymbolic reverse model
         :param perception: The perception network. Should accept samples from data
