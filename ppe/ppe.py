from abc import ABC, abstractmethod
from typing import Generic, List, Tuple, Optional
<<<<<<< HEAD
=======
import torch
from torch import nn
from torch.nn.functional import one_hot

>>>>>>> 531eb83a
from nrm import NRMBase, ST, NRMResult
from fit_dirichlet import fit_dirichlet
from torch.distributions import Categorical
from torch import nn
import torch


class PPEBase(ABC, Generic[ST]):

<<<<<<< HEAD
    def __init__(self,
                 nrm: NRMBase[ST],
                 perception: nn.Module,
                 amount_samples: int,
                 belief_size:List[int],
                 initial_concentration: float = 500,
                 dirichlet_iters: int = 50,
                 dirichlet_lr: float = 1.0,
                 K_beliefs: int = 100,
                 nrm_lr= 1e-3,
                 perception_lr= 1e-3,
                 device='cpu',
                 ):
=======
    def __init__(self, nrm: NRMBase[ST], perception: nn.Module, amount_samples: int, belief_size:List[int], perception_loss = 'sampled',
                 initial_concentration: float = 500, dirichlet_iters: int = 50, dirichlet_lr: float = 1.0, K_beliefs: int = 100,
                 nrm_lr= 1e-3, perception_lr= 1e-3):
>>>>>>> 531eb83a
        """
        :param nrm: The neurosymbolic reverse model
        :param perception: The perception network. Should accept samples from data
        :param amount_samples: The amount of samples to draw to train the NRM
        :param initial_concentration: The initial concentration of the Dirichlet distribution
        :param K_beliefs: The amount of beliefs to keep to fit the Dirichlet
        """
        self.nrm = nrm
        self.perception = perception
        self.amount_samples = amount_samples
        self.belief_size = belief_size
        self.K_beliefs = K_beliefs
        self.dirichlet_iters = dirichlet_iters
        self.dirichlet_lr = dirichlet_lr
        self.perception_loss = perception_loss

        # We're training these two models separately, so let's also use two different optimizers.
        #  This ensures we won't accidentally update the wrong model.
        self.nrm_optimizer = torch.optim.Adam(self.nrm.parameters(), lr=nrm_lr)
        self.perception_optimizer = torch.optim.Adam(self.perception.parameters(), lr=perception_lr)

        self.alpha = torch.ones((len(belief_size), max(belief_size)), device=device) * initial_concentration
        self.alpha.requires_grad = True
        self.beliefs = None

    def sample(self, x: torch.Tensor, P: Optional[torch.Tensor] = None) -> ST:
        """
        Algorithm 1
        Sample from the PPE model
        :param data: The data to sample from
        :return: A sample from the PPE model
        """
        if P is None:
            P = self.perception(x)

        initial_state = self.initial_state(P)

        return self.nrm(initial_state, amt_samples=self.amount_samples)

    def nrm_loss(self, beliefs: torch.Tensor) -> torch.Tensor:
        """
        Algorithm 2
        For now assumes all w_i are the same size
        """
        p_P = fit_dirichlet(beliefs, self.alpha, self.dirichlet_lr, self.dirichlet_iters)
        P = p_P.sample((self.amount_samples,))
        p_w = Categorical(probs=P)
        # (batch, |W|)
        w = p_w.sample()

        # (batch,)
        y = self.symbolic_function(w)

        # (batch,)
        log_p = p_w.log_prob(w).sum(-1)

        initial_state = self.initial_state(P, y, w)
        result = self.nrm.forward(initial_state)
        log_q = torch.stack(result.forward_probabilities, -1).log().sum(-1)
        return (log_q - log_p).pow(2).mean()

    def log_q_loss(self, P: torch.Tensor, y: torch.Tensor):
        """
        Perception loss that maximizes the log probability of the label under the NRM model.
        """
        initial_state = self.initial_state(P, y, generate_w=False)
        result = self.nrm.forward(initial_state)
        stack_ys = torch.stack(result.forward_probabilities, -1).log()
        log_q_y = stack_ys.sum(-1).mean()
        return -log_q_y

    def sampled_loss(self, P: torch.Tensor, y: torch.Tensor):
        """
        Perception loss that maximizes the log probability of the label under the NRM model.
        """
        initial_state = self.initial_state(P, y, generate_w=True)
        result = self.nrm.forward(initial_state, amt_samples=self.amount_samples)

        # TODO: This might underflow
        q_y = torch.stack(result.forward_probabilities[:len(result.final_state.y)], 1).prod(-1)
        w = torch.stack(result.final_state.w, -1)
        w = w.permute(1, 0, 2)

        # Take sum of log probs over all dimensions and take the mean over amount of samples
        log_p_w = Categorical(probs=P).log_prob(w).sum(-1).mean(0)
        return (-q_y.detach() * log_p_w).mean()

    def train(self, x: torch.Tensor, y: torch.Tensor) -> Tuple[torch.Tensor, torch.Tensor]:
        """
        Algorithm 3
        - Calls algorithm 2 (nrm_loss)
        - Minimizesnrm  loss using first optimizer
        - Computes q(y|P)
        - Maximize log prob
        """
        P = self.perception(x)
        if self.beliefs is None:
            self.beliefs = P
        else:
            self.beliefs = torch.cat((self.beliefs, P), dim=0)
            if self.beliefs.shape[0] > self.K_beliefs:
                self.beliefs = self.beliefs[-self.K_beliefs:]

        self.nrm_optimizer.zero_grad()
        nrm_loss = self.nrm_loss(self.beliefs)

        # TODO: We gotta be sure this only changes the NRM parameters
        # TODO: Figure out how to retain the graph. Maybe it's not needed since P is not involved.
        nrm_loss.backward()

        self.nrm_optimizer.step()
        self.nrm_optimizer.zero_grad()

        self.perception_optimizer.zero_grad()

        if self.perception_loss == 'sampled':
            loss_percept = self.sampled_loss(P, y)
        else:
            loss_percept = self.log_q_loss(P, y)

        loss_percept.backward()
        self.perception_optimizer.step()

        return nrm_loss, loss_percept

    def test(self, x: torch.Tensor, y: torch.Tensor) -> torch.Tensor:
        result = self.sample(x)
        successes = self.success(result, y).float()
        return torch.mean(successes)

    @abstractmethod
    def initial_state(self, P: torch.Tensor, y: Optional[torch.Tensor]=None, w: Optional[torch.Tensor]=None, generate_w=True) -> ST:
        assert not (y is None and w is not None)
        pass

    @abstractmethod
    def symbolic_function(self, w: torch.Tensor) -> torch.Tensor:
        pass

    @abstractmethod
    def success(self, result: NRMResult[ST], y: torch.Tensor) -> torch.Tensor:
        """
        Returns the _probability_ of success. Should probably return the most likely result and compare this instead.
        # TODO: Use a beam search here somehow to parse y
        """
        pass<|MERGE_RESOLUTION|>--- conflicted
+++ resolved
@@ -1,27 +1,22 @@
 from abc import ABC, abstractmethod
 from typing import Generic, List, Tuple, Optional
-<<<<<<< HEAD
-=======
 import torch
 from torch import nn
 from torch.nn.functional import one_hot
 
->>>>>>> 531eb83a
 from nrm import NRMBase, ST, NRMResult
 from fit_dirichlet import fit_dirichlet
 from torch.distributions import Categorical
-from torch import nn
-import torch
 
 
 class PPEBase(ABC, Generic[ST]):
 
-<<<<<<< HEAD
     def __init__(self,
                  nrm: NRMBase[ST],
                  perception: nn.Module,
                  amount_samples: int,
                  belief_size:List[int],
+                 perception_loss = 'sampled',
                  initial_concentration: float = 500,
                  dirichlet_iters: int = 50,
                  dirichlet_lr: float = 1.0,
@@ -30,11 +25,6 @@
                  perception_lr= 1e-3,
                  device='cpu',
                  ):
-=======
-    def __init__(self, nrm: NRMBase[ST], perception: nn.Module, amount_samples: int, belief_size:List[int], perception_loss = 'sampled',
-                 initial_concentration: float = 500, dirichlet_iters: int = 50, dirichlet_lr: float = 1.0, K_beliefs: int = 100,
-                 nrm_lr= 1e-3, perception_lr= 1e-3):
->>>>>>> 531eb83a
         """
         :param nrm: The neurosymbolic reverse model
         :param perception: The perception network. Should accept samples from data
