--- conflicted
+++ resolved
@@ -2,13 +2,8 @@
 from typing import Generic, List, Tuple, Optional
 import torch
 from torch import nn
-<<<<<<< HEAD
-from nrm import NRMBase, ST, O, W
+from nrm import NRMBase, ST, NRMResult
 from fit_dirichlet import fit_dirichlet
-=======
-from ppe.nrm import NRMBase, ST, NRMResult
-from ppe.fit_dirichlet import fit_dirichlet
->>>>>>> c74d39ab
 from torch.distributions import Categorical
 
 
